# torchtitan Config.toml
# NOTE: this toml config is a preset for 64 A100 GPUs.

[job]
dump_folder = "./outputs"
description = "Llama 3 8B training"

[profiling]
enable_profiling = false
save_traces_folder = "profile_trace"
profile_freq = 100

[metrics]
log_freq = 10
enable_color_printing = false
enable_tensorboard = false
save_tb_folder = "tb"

[model]
name = "llama3"
flavor = "8B"
<<<<<<< HEAD
norm_type = "compiled_rmsnorm"  # layernorm / np_layernorm / rmsnorm / compiled_rmsnorm / fused_rmsnorm
=======
norm_type = "rmsnorm"  # layernorm / np_layernorm / rmsnorm / fused_rmsnorm
>>>>>>> 2b0b3262
tokenizer_path = "./torchtitan/datasets/tokenizer/original/tokenizer.model"

[optimizer]
name = "AdamW"
lr = 3e-4

[training]
batch_size = 1
seq_len = 8192
warmup_steps = 200  # lr scheduler warm up
max_norm = 1.0  # grad norm clipping
steps = 1000
data_parallel_degree = -1
tensor_parallel_degree = 1
<<<<<<< HEAD
fp8_linear = false
compile = true
=======
compile = false
>>>>>>> 2b0b3262
dataset = "c4"
mixed_precision_param = "bfloat16"
mixed_precision_reduce = "bfloat16"

[experimental]
pipeline_parallel_degree = 1
torch_spmd = true

[checkpoint]
enable_checkpoint = false
folder = "checkpoint"
interval_type = "steps"
interval = 500
model_weights_only = false
export_dtype = "float32"
async_mode = "disabled" # ["disabled", "async", "async_with_pinned_mem"]

[activation_checkpoint]
<<<<<<< HEAD
mode = 'none'  # ['none', 'selective', 'full']
selective_ac_option = 'op'  # 'int' = ac every positive int layer or 'op', ac based on ops policy
=======
mode = 'selective'  # ['none', 'selective', 'full']
selective_ac_option = 'op'  # 'int' = ac every positive int layer or 'op', ac based on ops policy

[float8]
enable_float8_linear = false
>>>>>>> 2b0b3262
<|MERGE_RESOLUTION|>--- conflicted
+++ resolved
@@ -19,11 +19,7 @@
 [model]
 name = "llama3"
 flavor = "8B"
-<<<<<<< HEAD
-norm_type = "compiled_rmsnorm"  # layernorm / np_layernorm / rmsnorm / compiled_rmsnorm / fused_rmsnorm
-=======
 norm_type = "rmsnorm"  # layernorm / np_layernorm / rmsnorm / fused_rmsnorm
->>>>>>> 2b0b3262
 tokenizer_path = "./torchtitan/datasets/tokenizer/original/tokenizer.model"
 
 [optimizer]
@@ -38,12 +34,7 @@
 steps = 1000
 data_parallel_degree = -1
 tensor_parallel_degree = 1
-<<<<<<< HEAD
-fp8_linear = false
 compile = true
-=======
-compile = false
->>>>>>> 2b0b3262
 dataset = "c4"
 mixed_precision_param = "bfloat16"
 mixed_precision_reduce = "bfloat16"
@@ -62,13 +53,8 @@
 async_mode = "disabled" # ["disabled", "async", "async_with_pinned_mem"]
 
 [activation_checkpoint]
-<<<<<<< HEAD
 mode = 'none'  # ['none', 'selective', 'full']
-selective_ac_option = 'op'  # 'int' = ac every positive int layer or 'op', ac based on ops policy
-=======
-mode = 'selective'  # ['none', 'selective', 'full']
 selective_ac_option = 'op'  # 'int' = ac every positive int layer or 'op', ac based on ops policy
 
 [float8]
-enable_float8_linear = false
->>>>>>> 2b0b3262
+enable_float8_linear = false