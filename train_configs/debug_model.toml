# torchtitan Config.toml

[job]
dump_folder = "./outputs"
description = "Llama 3 debug training"
use_for_integration_test = true

[profiling]
enable_profiling = false
save_traces_folder = "profile_trace"
profile_freq = 10
enable_memory_snapshot = false
save_memory_snapshot_folder = "memory_snapshot"

[metrics]
log_freq = 1
enable_color_printing = true
enable_tensorboard = false
save_tb_folder = "tb"

[model]
name = "llama3"
flavor = "debugmodel"
<<<<<<< HEAD
norm_type = "rmsnorm"  # layernorm / np_layernorm / rmsnorm / fused_rmsnorm
=======
norm_type = "compiled_rmsnorm"  # layernorm / np_layernorm / rmsnorm / compiled_rmsnorm / fused_rmsnorm
>>>>>>> 040ea1db
# test tokenizer.model, for debug purpose only
tokenizer_path = "./test/assets/test_tiktoken.model"

[optimizer]
name = "AdamW"
lr = 8e-4

[training]
batch_size = 8
seq_len = 2048
warmup_steps = 2  # lr scheduler warm up, normally 20% of the train steps
max_norm = 1.0  # grad norm clipping
steps = 10
data_parallel_degree = -1
tensor_parallel_degree = 1
<<<<<<< HEAD
fp8_linear = ""
compile = true
=======
fp8_linear = false
compile = false
>>>>>>> 040ea1db
dataset = "c4_mini"  # supported datasets: c4_mini (45K), c4 (177M)

[experimental]
pipeline_parallel_degree = 1
torch_spmd = true

[checkpoint]
enable_checkpoint = false
folder = "checkpoint"
interval_type = "steps"
interval = 5
model_weights_only = false
export_dtype = "float32"
async_mode = "disabled"  # ["disabled", "async", "async_with_pinned_mem"]

[activation_checkpoint]
mode = 'none'  # ['none', 'selective', 'full']
selective_ac_option = '2'  # 'int' = ac every positive int layer or 'op', ac based on ops policy<|MERGE_RESOLUTION|>--- conflicted
+++ resolved
@@ -21,11 +21,7 @@
 [model]
 name = "llama3"
 flavor = "debugmodel"
-<<<<<<< HEAD
-norm_type = "rmsnorm"  # layernorm / np_layernorm / rmsnorm / fused_rmsnorm
-=======
 norm_type = "compiled_rmsnorm"  # layernorm / np_layernorm / rmsnorm / compiled_rmsnorm / fused_rmsnorm
->>>>>>> 040ea1db
 # test tokenizer.model, for debug purpose only
 tokenizer_path = "./test/assets/test_tiktoken.model"
 
@@ -41,14 +37,11 @@
 steps = 10
 data_parallel_degree = -1
 tensor_parallel_degree = 1
-<<<<<<< HEAD
-fp8_linear = ""
+fp8_linear = false
 compile = true
-=======
-fp8_linear = false
-compile = false
->>>>>>> 040ea1db
 dataset = "c4_mini"  # supported datasets: c4_mini (45K), c4 (177M)
+mixed_precision_param = "bfloat16"
+mixed_precision_reduce = "bfloat16"
 
 [experimental]
 pipeline_parallel_degree = 1
