# torchtitan Config.toml
# NOTE: this toml config is a preset for 64 A100 GPUs.

[job]
dump_folder = "./outputs"
description = "Llama2 70B training"

[profiling]
enable_profiling = true
save_traces_folder = "profile_trace"
profile_freq = 100

[metrics]
log_freq = 10
enable_tensorboard = true
save_tb_folder = "tb"

[model]
name = "llama2"
flavor = "70B"
<<<<<<< HEAD
norm_type = "rmsnorm"  # layernorm / np_layernorm / rmsnorm / compiled_rmsnorm / fused_rmsnorm
=======
norm_type = "rmsnorm"  # layernorm / np_layernorm / rmsnorm / fused_rmsnorm
>>>>>>> cfc0f4e0
tokenizer_path = "./torchtitan/datasets/tokenizer/tokenizer.model"

[optimizer]
name = "AdamW"
lr = 1.5e-4

[training]
batch_size = 16
seq_len = 4096
warmup_steps = 200  # lr scheduler warm up, normally 20% of the train steps
max_norm = 1.0  # grad norm clipping
steps = 1000
data_parallel_degree = -1
tensor_parallel_degree = 8  # 8-way TP
<<<<<<< HEAD
fp8_linear = false
=======
>>>>>>> cfc0f4e0
compile = false
dataset = "c4"

[experimental]
pipeline_parallel_degree = 1

[checkpoint]
enable_checkpoint = false
folder = "checkpoint"
interval_type = "steps"
interval = 500
model_weights_only = false
export_dtype = "float32"
async_mode = "disabled" # ["disabled", "async", "async_with_pinned_mem"]

[activation_checkpoint]
mode = 'full'  # ['none', 'selective', 'full']

[float8]
enable_float8_linear = false<|MERGE_RESOLUTION|>--- conflicted
+++ resolved
@@ -18,11 +18,7 @@
 [model]
 name = "llama2"
 flavor = "70B"
-<<<<<<< HEAD
-norm_type = "rmsnorm"  # layernorm / np_layernorm / rmsnorm / compiled_rmsnorm / fused_rmsnorm
-=======
 norm_type = "rmsnorm"  # layernorm / np_layernorm / rmsnorm / fused_rmsnorm
->>>>>>> cfc0f4e0
 tokenizer_path = "./torchtitan/datasets/tokenizer/tokenizer.model"
 
 [optimizer]
@@ -37,10 +33,6 @@
 steps = 1000
 data_parallel_degree = -1
 tensor_parallel_degree = 8  # 8-way TP
-<<<<<<< HEAD
-fp8_linear = false
-=======
->>>>>>> cfc0f4e0
 compile = false
 dataset = "c4"
 
