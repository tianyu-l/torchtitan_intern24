--- conflicted
+++ resolved
@@ -21,21 +21,12 @@
 ### Dive into the code
 
 You may want to see how the model is defined or how parallelism techniques are applied. For a guided tour, see these files first:
-<<<<<<< HEAD
-* [train.py](https://github.com/pytorch/torchtitan/blob/main/train.py) - the main training loop and high-level setup code
-* [torchtitan/parallelisms/parallelize_llama.py](https://github.com/pytorch/torchtitan/blob/main/torchtitan/parallelisms/parallelize_llama.py) - helpers for applying Data Parallel, Tensor Parallel, activation checkpointing, and `torch.compile` to the model
-* [torchtitan/parallelisms/pipeline_llama.py](https://github.com/pytorch/torchtitan/blob/main/torchtitan/parallelisms/pipeline_llama.py) - helpers for applying Pipeline Parallel to the model
-* [torchtitan/checkpoint.py](https://github.com/pytorch/torchtitan/blob/main/torchtitan/checkpoint.py) - utils for saving/loading distributed checkpoints
-* [torchtitan/float8.py](https://github.com/pytorch/torchtitan/blob/main/torchtitan/float8.py) - utils for applying Float8 techniques
-* [torchtitan/models/llama/model.py](https://github.com/pytorch/torchtitan/blob/main/torchtitan/models/llama/model.py) - the Llama model definition (shared for Llama2 and Llama3 variants)
-=======
 * [train.py](train.py) - the main training loop and high-level setup code
 * [torchtitan/parallelisms/parallelize_llama.py](torchtitan/parallelisms/parallelize_llama.py) - helpers for applying Data Parallel, Tensor Parallel, activation checkpointing, and `torch.compile` to the model
 * [torchtitan/parallelisms/pipeline_llama.py](torchtitan/parallelisms/pipeline_llama.py) - helpers for applying Pipeline Parallel to the model
 * [torchtitan/checkpoint.py](torchtitan/checkpoint.py) - utils for saving/loading distributed checkpoints
 * [torchtitan/float8.py](torchtitan/float8.py) - utils for applying Float8 techniques
 * [torchtitan/models/llama/model.py](torchtitan/models/llama/model.py) - the Llama model definition (shared for Llama2 and Llama3 variants)
->>>>>>> ac90c36e
 
 ## Pre-Release Updates:
 #### (4/25/2024): `torchtitan` is now public but in a pre-release state and under development.
@@ -44,17 +35,6 @@
 ### Key features available
 
 1. [FSDP2 with per param sharding](docs/fsdp.md)
-<<<<<<< HEAD
-2. [Tensor Parallel](https://pytorch.org/docs/stable/distributed.tensor.parallel.html)
-3. Selective layer and operator activation checkpointing
-4. Distributed checkpointing
-5. 2 datasets pre-configured (45K - 144M)
-6. GPU usage, MFU, tokens per second and more displayed via TensorBoard
-6. Learning rate scheduler, meta init, Optional Fused RMSNorm
-7. All options easily configured via [toml files](train_configs/)
-8. [Interoperable checkpoints](docs/checkpoint.md) which can be loaded directly into [`torchtune`](https://github.com/pytorch/torchtune) for fine tuning
-9. [Float8 support](docs/float8.md)
-=======
 2. [Tensor Parallel](https://pytorch.org/docs/stable/distributed.tensor.parallel.html) (including async TP)
 3. Selective layer and operator activation checkpointing
 4. Distributed checkpointing (including async checkpointing)
@@ -65,24 +45,15 @@
 9. `torch.compile` support
 10. All options easily configured via [toml files](train_configs/)
 11. [Interoperable checkpoints](docs/checkpoint.md) which can be loaded directly
->>>>>>> ac90c36e
 
 We report our [Performance](docs/performance.md) verified on 64 A100 GPUs
 
 
 ### Coming soon
 
-<<<<<<< HEAD
-1. Async checkpointing
-2. Context Parallel
-3. 3D Pipeline Parallel
-4. `torch.compile` support
-5. Scalable data loading solution
-=======
 1. Context Parallel
 2. Pipeline Parallel (and 3D parallellism)
 3. HSDP
->>>>>>> ac90c36e
 
 
 ## Installation
